from typing import Optional, Union

<<<<<<< HEAD
from .output import EventOutput
from .stdio import StdEventOutput
from .stream import Stream, StreamIterator
import numpy as np
from .types import Event, Events
=======
from faery.output import EventOutput
from faery.stream import Stream, StreamIterator
from faery.stream_types import Events
>>>>>>> 3889ed13


# def _output_from_str(output: str, **kwargs) -> Optional[EventOutput]:
#     if output == "stdout":
#         return StdEventOutput(**kwargs)
#     return None


class EventStream(Stream[Events]):

    def output(self, output: EventOutput, **kwargs) -> None:
        # if isinstance(output, str):
            # output = _output_from_str(output, **kwargs)

        if not isinstance(output, EventOutput):
            raise ValueError(f"Unknown output: {output}")

        for data in self:
            output.apply(data)


class EventStreamIterator(StreamIterator[Events]):
    pass


class ChunkedEventStream(Stream[Events]):
    def __init__(self, parent: StreamIterator, dt: Optional[int] = None, n_events: Optional[int] = None):
        self.parent = parent
        self.dt = dt
        self.n_events = n_events

    def __iter__(self) -> "ChunkedEventStreamIterator":
        return ChunkedEventStreamIterator(parent=self.parent, dt=self.dt, n_events=self.n_events)
    
    def output(self, output: Union[EventOutput, str], **kwargs) -> None:
        if isinstance(output, str):
            output = _output_from_str(output, **kwargs)

        if not isinstance(output, EventOutput):
            raise ValueError(f"Unknown output: {output}")

        for data in self:
            output.apply(data)

class ChunkedEventStreamIterator(StreamIterator[Events]):
    def __init__(self, parent: StreamIterator, dt: Optional[int] = None, n_events: Optional[int] = None) -> None:
        self.parent = parent
        self.dt = dt
        self.n_events = n_events
        self.buffer = []
        self.state = []

    def __next__(self) -> Events:
        if self.n_events is not None:
            if len(self.state) > 0:
                for i in range(len(self.state)):
                    event = self.state[0]
                    self.state = self.state[1:]
                    self.buffer.append(event)
                    if len(self.buffer) >= self.n_events:
                        chunk, self.buffer = self.buffer, []
                        return np.array(chunk, dtype=Events)
            else:
                self.state = next(self.parent)
                for event in self.state:
                    event = self.state[0]
                    self.state = self.state[1:]
                    self.buffer.append(event)
                    if len(self.buffer) >= self.n_events:
                        chunk, self.buffer = self.buffer, []
                        return np.array(chunk, dtype=Events)<|MERGE_RESOLUTION|>--- conflicted
+++ resolved
@@ -1,16 +1,10 @@
 from typing import Optional, Union
 
-<<<<<<< HEAD
-from .output import EventOutput
-from .stdio import StdEventOutput
-from .stream import Stream, StreamIterator
-import numpy as np
-from .types import Event, Events
-=======
 from faery.output import EventOutput
 from faery.stream import Stream, StreamIterator
 from faery.stream_types import Events
->>>>>>> 3889ed13
+from typing import Optional, Union
+import numpy as np
 
 
 # def _output_from_str(output: str, **kwargs) -> Optional[EventOutput]:
@@ -46,8 +40,8 @@
         return ChunkedEventStreamIterator(parent=self.parent, dt=self.dt, n_events=self.n_events)
     
     def output(self, output: Union[EventOutput, str], **kwargs) -> None:
-        if isinstance(output, str):
-            output = _output_from_str(output, **kwargs)
+        # if isinstance(output, str):
+        #     output = _output_from_str(output, **kwargs)
 
         if not isinstance(output, EventOutput):
             raise ValueError(f"Unknown output: {output}")
