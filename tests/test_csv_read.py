--- conflicted
+++ resolved
@@ -6,14 +6,7 @@
 def test_read_csv():
     stream = faery.read_file("tests/data/test.csv")
 
-<<<<<<< HEAD
-  output = StringIO()
-  stream.output("stdout", file=output)
-  output.seek(0)
-  assert output.read() == "1,10,10,0\n3,1,1,0\n10,20,20,1\n11,5,5,1\n"
-=======
     output = StringIO()
     stream.output(faery.StdEventOutput(file=output))
     output.seek(0)
-    assert output.read() == "1,1,1,0\n2,1,1,0\n3,1,1,1\n"
->>>>>>> 3889ed13
+    assert output.read() == "1,10,10,0\n3,1,1,0\n10,20,20,1\n11,5,5,1\n\n"